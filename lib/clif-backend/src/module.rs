use crate::cache::{BackendCache, CacheGenerator};
use crate::{resolver::FuncResolverBuilder, signal::Caller, trampoline::Trampolines};

use cranelift_codegen::{ir, isa};
use cranelift_entity::EntityRef;
use cranelift_wasm;
use hashbrown::HashMap;
use std::sync::Arc;

use wasmer_runtime_core::cache::{Artifact, Error as CacheError};

use wasmer_runtime_core::{
    backend::{Backend, CompilerConfig},
    error::CompileResult,
    module::{ModuleInfo, ModuleInner, StringTable},
    structures::{Map, TypedIndex},
    types::{
        FuncIndex, FuncSig, GlobalIndex, LocalFuncIndex, MemoryIndex, SigIndex, TableIndex, Type,
    },
};

/// This contains all of the items in a `ModuleInner` except the `func_resolver`.
pub struct Module {
    pub info: ModuleInfo,
}

impl Module {
    pub fn new(compiler_config: &CompilerConfig) -> Self {
        Self {
            info: ModuleInfo {
                memories: Map::new(),
                globals: Map::new(),
                tables: Map::new(),

                imported_functions: Map::new(),
                imported_memories: Map::new(),
                imported_tables: Map::new(),
                imported_globals: Map::new(),

                exports: HashMap::new(),

                data_initializers: Vec::new(),
                elem_initializers: Vec::new(),

                start_func: None,

                func_assoc: Map::new(),
                signatures: Map::new(),
                backend: Backend::Cranelift,

                namespace_table: StringTable::new(),
                name_table: StringTable::new(),
<<<<<<< HEAD

                custom_sections: HashMap::new(),
=======
                em_symbol_map: compiler_config.symbol_map.clone(),
>>>>>>> 4bbf9903
            },
        }
    }

    pub fn compile(
        self,
        isa: &isa::TargetIsa,
        functions: Map<LocalFuncIndex, ir::Function>,
    ) -> CompileResult<ModuleInner> {
        let (func_resolver_builder, handler_data) =
            FuncResolverBuilder::new(isa, functions, &self.info)?;

        let trampolines = Arc::new(Trampolines::new(isa, &self.info));

        let (func_resolver, backend_cache) = func_resolver_builder.finalize(
            &self.info.signatures,
            Arc::clone(&trampolines),
            handler_data.clone(),
        )?;

        let protected_caller = Caller::new(&self.info, handler_data, trampolines);

        let cache_gen = Box::new(CacheGenerator::new(
            backend_cache,
            Arc::clone(&func_resolver.memory),
        ));

        Ok(ModuleInner {
            func_resolver: Box::new(func_resolver),
            protected_caller: Box::new(protected_caller),
            cache_gen,

            info: self.info,
        })
    }

    pub fn from_cache(cache: Artifact) -> Result<ModuleInner, CacheError> {
        let (info, compiled_code, backend_cache) = BackendCache::from_cache(cache)?;

        let (func_resolver_builder, trampolines, handler_data) =
            FuncResolverBuilder::new_from_backend_cache(backend_cache, compiled_code, &info)?;

        let (func_resolver, backend_cache) = func_resolver_builder
            .finalize(
                &info.signatures,
                Arc::clone(&trampolines),
                handler_data.clone(),
            )
            .map_err(|e| CacheError::Unknown(format!("{:?}", e)))?;

        let protected_caller = Caller::new(&info, handler_data, trampolines);

        let cache_gen = Box::new(CacheGenerator::new(
            backend_cache,
            Arc::clone(&func_resolver.memory),
        ));

        Ok(ModuleInner {
            func_resolver: Box::new(func_resolver),
            protected_caller: Box::new(protected_caller),
            cache_gen,

            info,
        })
    }
}

pub struct Converter<T>(pub T);

macro_rules! convert_clif_to_runtime_index {
    ($clif_index:ident, $runtime_index:ident) => {
        impl From<Converter<cranelift_wasm::$clif_index>> for $runtime_index {
            fn from(clif_index: Converter<cranelift_wasm::$clif_index>) -> Self {
                $runtime_index::new(clif_index.0.index())
            }
        }

        impl From<Converter<$runtime_index>> for cranelift_wasm::$clif_index {
            fn from(runtime_index: Converter<$runtime_index>) -> Self {
                cranelift_wasm::$clif_index::new(runtime_index.0.index())
            }
        }
    };
    ($(($clif_index:ident: $runtime_index:ident),)*) => {
        $(
            convert_clif_to_runtime_index!($clif_index, $runtime_index);
        )*
    };
}

convert_clif_to_runtime_index![
    (FuncIndex: FuncIndex),
    (MemoryIndex: MemoryIndex),
    (TableIndex: TableIndex),
    (GlobalIndex: GlobalIndex),
    (SignatureIndex: SigIndex),
];

impl<'a> From<Converter<&'a ir::Signature>> for FuncSig {
    fn from(signature: Converter<&'a ir::Signature>) -> Self {
        FuncSig::new(
            signature
                .0
                .params
                .iter()
                .map(|param| Converter(param.value_type).into())
                .collect::<Vec<_>>(),
            signature
                .0
                .returns
                .iter()
                .map(|ret| Converter(ret.value_type).into())
                .collect::<Vec<_>>(),
        )
    }
}

impl From<Converter<ir::Type>> for Type {
    fn from(ty: Converter<ir::Type>) -> Self {
        match ty.0 {
            ir::types::I32 => Type::I32,
            ir::types::I64 => Type::I64,
            ir::types::F32 => Type::F32,
            ir::types::F64 => Type::F64,
            _ => panic!("unsupported wasm type"),
        }
    }
}<|MERGE_RESOLUTION|>--- conflicted
+++ resolved
@@ -50,12 +50,9 @@
 
                 namespace_table: StringTable::new(),
                 name_table: StringTable::new(),
-<<<<<<< HEAD
+                em_symbol_map: compiler_config.symbol_map.clone(),
 
                 custom_sections: HashMap::new(),
-=======
-                em_symbol_map: compiler_config.symbol_map.clone(),
->>>>>>> 4bbf9903
             },
         }
     }
